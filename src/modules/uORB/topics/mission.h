--- conflicted
+++ resolved
@@ -97,10 +97,7 @@
 
 struct mission_s
 {
-<<<<<<< HEAD
-=======
 	int dataman_id;			/**< default -1, there are two offboard storage places in the dataman: 0 or 1 */
->>>>>>> d3a71d1e
 	unsigned count;			/**< count of the missions stored in the datamanager */
 	int current_index;		/**< default -1, start at the one changed latest */
 };
