#
# Makefile for the px4fmu_default configuration
#

#
# Use the configuration's ROMFS.
#
ROMFS_ROOT	 = $(PX4_BASE)/ROMFS/px4fmu_test
ROMFS_OPTIONAL_FILES = $(PX4_BASE)/Images/px4io-v2_default.bin

#
# Board support modules
#
MODULES		+= drivers/device
MODULES		+= drivers/stm32
MODULES		+= drivers/stm32/adc
MODULES		+= drivers/stm32/tone_alarm
MODULES		+= drivers/led
MODULES		+= drivers/boards/px4fmu-v2
MODULES		+= drivers/px4io
MODULES		+= systemcmds/perf
MODULES		+= systemcmds/reboot
MODULES		+= systemcmds/tests
MODULES		+= systemcmds/nshterm
<<<<<<< HEAD
MODULES		+= systemcmds/hw_ver
=======
MODULES		+= systemcmds/mtd
>>>>>>> b529e112

#
# Library modules
#
MODULES		+= modules/systemlib
MODULES		+= modules/systemlib/mixer
MODULES		+= modules/uORB

#
# Transitional support - add commands from the NuttX export archive.
#
# In general, these should move to modules over time.
#
# Each entry here is <command>.<priority>.<stacksize>.<entrypoint> but we use a helper macro
# to make the table a bit more readable.
#
define _B
	$(strip $1).$(or $(strip $2),SCHED_PRIORITY_DEFAULT).$(or $(strip $3),CONFIG_PTHREAD_STACK_DEFAULT).$(strip $4)
endef

#                  command                 priority                   stack  entrypoint
BUILTIN_COMMANDS := \
	$(call _B, sercon,                 ,                          2048,  sercon_main                ) \
	$(call _B, serdis,                 ,                          2048,  serdis_main                )<|MERGE_RESOLUTION|>--- conflicted
+++ resolved
@@ -22,11 +22,8 @@
 MODULES		+= systemcmds/reboot
 MODULES		+= systemcmds/tests
 MODULES		+= systemcmds/nshterm
-<<<<<<< HEAD
+MODULES		+= systemcmds/mtd
 MODULES		+= systemcmds/hw_ver
-=======
-MODULES		+= systemcmds/mtd
->>>>>>> b529e112
 
 #
 # Library modules
